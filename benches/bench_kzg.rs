#![allow(non_snake_case)]
#![allow(unused_imports)]

use ark_bn254::{Bn254, Fr};
use ark_ec::pairing::Pairing;
use ark_poly::{DenseUVPolynomial, Polynomial};
use ark_poly::polynomial::univariate::DensePolynomial;
use ark_std::UniformRand;
use criterion::{Criterion, criterion_group, criterion_main};
use rand::{Rng, thread_rng};
use sqrtn_pcs::constant_for_curves::{E, ScalarField};
use sqrtn_pcs::kzg::{KZG10, trim, KZGPowers, KZGUniversalParams, KZGVerifierKey};

type Poly = DensePolynomial<<E as Pairing>::ScalarField>;


fn bench_setup(c: &mut Criterion) {
    let mut rng = thread_rng();
    let sqrt_degrees = vec![4, 8, 16, 32, 64, 128, 256, 512, 1024];

    for &sqrt_degree in &sqrt_degrees {
        let degree = sqrt_degree * sqrt_degree;
        let bench_name = format!("setup for degree {}", degree);
        c.bench_function(&bench_name, |b| {
            b.iter(|| {
                KZG10::<E, Poly>::setup(degree, false, &mut rng).expect("Setup failed")
            })
        });
    }
}

fn bench_commit(c: &mut Criterion) {
    let mut rng = thread_rng();
    let sqrt_degrees = vec![4, 8, 16, 32, 64, 128, 256, 512, 1024];

    for &sqrt_degree in &sqrt_degrees {
        let degree = sqrt_degree * sqrt_degree;
        let params = KZG10::<E, Poly>::setup(degree, false, &mut rng).expect("Setup failed");
        let (ck, _vk) = trim(&params, degree);

        let polynomial = Poly::rand(degree, &mut rng);
        let bench_name = format!("commit for degree {}", degree);
        c.bench_function(&bench_name, |b| {
            b.iter(|| {
                KZG10::<E, Poly>::commit(&ck, &polynomial, None, Some(&mut rng)).expect("Commitment failed")
            })
        });
    }
}

fn bench_open(c: &mut Criterion) {
    let mut rng = thread_rng();
    let sqrt_degrees = vec![4, 8, 16, 32, 64, 128, 256, 512, 1024];

    for &sqrt_degree in &sqrt_degrees {
        let degree = sqrt_degree * sqrt_degree;
        let params = KZG10::<E, Poly>::setup(degree, false, &mut rng).expect("Setup failed");
        let (ck, _vk) = trim(&params, degree);

        let polynomial = Poly::rand(degree, &mut rng);
<<<<<<< HEAD
        let (_, r) = KZG10::<E, Poly>::commit(&ck, &polynomial, None, Some(&mut rng)).expect("Commitment failed");
=======
        let (_comm, r) = KZG10::<E, Poly>::commit(&ck, &polynomial, None, Some(&mut rng)).expect("Commitment failed");
>>>>>>> 954ff215

        let bench_name = format!("open for degree {}", degree);
        c.bench_function(&bench_name, |b| {
            b.iter(|| {
                let point = ScalarField::rand(&mut rng);
                KZG10::<E, Poly>::open(&ck, &polynomial, point, &r).expect("Proof generation failed")
            })
        });
    }
}

fn bench_verify(c: &mut Criterion) {
    let mut rng = thread_rng();
    let sqrt_degrees = vec![4, 8, 16, 32, 64, 128, 256, 512, 1024];

    for &sqrt_degree in &sqrt_degrees {
        let degree = sqrt_degree * sqrt_degree;
        let params = KZG10::<E, Poly>::setup(degree, false, &mut rng).expect("Setup failed");
        let (ck, vk) = trim(&params, degree);

        let polynomial = Poly::rand(degree, &mut rng);
        let (comm, r) = KZG10::<E, Poly>::commit(&ck, &polynomial, None, Some(&mut rng)).expect("Commitment failed");

        let point = ScalarField::rand(&mut rng);
        let proof = KZG10::<E, Poly>::open(&ck, &polynomial, point, &r).expect("Proof generation failed");
        let value = polynomial.evaluate(&point);

        let bench_name = format!("verify for degree {}", degree);
        c.bench_function(&bench_name, |b| {
            b.iter(|| {
                KZG10::<E, Poly>::check(&vk, &comm, point, value, &proof).expect("Verification failed")
            })
        });
    }
}

fn custom_criterion_config() -> Criterion {
    Criterion::default().sample_size(10)
}

// Benchmark group setup
criterion_group! {
    name = kzg_benches;
    config = custom_criterion_config();
    targets = bench_setup, bench_commit, bench_open, bench_verify
}

criterion_main!(kzg_benches);<|MERGE_RESOLUTION|>--- conflicted
+++ resolved
@@ -58,11 +58,7 @@
         let (ck, _vk) = trim(&params, degree);
 
         let polynomial = Poly::rand(degree, &mut rng);
-<<<<<<< HEAD
-        let (_, r) = KZG10::<E, Poly>::commit(&ck, &polynomial, None, Some(&mut rng)).expect("Commitment failed");
-=======
         let (_comm, r) = KZG10::<E, Poly>::commit(&ck, &polynomial, None, Some(&mut rng)).expect("Commitment failed");
->>>>>>> 954ff215
 
         let bench_name = format!("open for degree {}", degree);
         c.bench_function(&bench_name, |b| {
